﻿using System;
using System.IO;
using System.Linq;
using System.Net;
using Kudu.Core.Deployment;
using Kudu.FunctionalTests.Infrastructure;
using Kudu.TestHarness;
using Xunit;

namespace Kudu.FunctionalTests
{
    public class GitRepositoryManagementTests
    {
        [Fact]
        public void PushSimpleRepoShouldDeploy()
        {
            // Arrange
            string repositoryName = "Bakery10";
            string appName = KuduUtils.GetRandomWebsiteName("PushSimpleRepo");
            string verificationText = "Welcome to Fourth Coffee!";

            using (var repo = Git.CreateLocalRepository(repositoryName))
            {
                ApplicationManager.Run(appName, appManager =>
                {
                    // Act
                    appManager.AssertGitDeploy(repo.PhysicalPath);
                    var results = appManager.DeploymentManager.GetResultsAsync().Result.ToList();

                    // Assert
                    Assert.Equal(1, results.Count);
                    Assert.Equal(DeployStatus.Success, results[0].Status);
                    KuduAssert.VerifyUrl(appManager.SiteUrl, verificationText);
                });
            }
        }

        [Fact]
        public void PushRepoWithMultipleProjectsShouldDeploy()
        {
            // Arrange
            string repositoryName = "Mvc3Application";
            string appName =  KuduUtils.GetRandomWebsiteName("PushMultiProjects");
            string verificationText = "Welcome to ASP.NET MVC! - Change1";
            using (var repo = Git.CreateLocalRepository(repositoryName))
            {
                ApplicationManager.Run(appName, appManager =>
                {
                    // Act
                    appManager.AssertGitDeploy(repo.PhysicalPath);
                    var results = appManager.DeploymentManager.GetResultsAsync().Result.ToList();

                    // Assert
                    Assert.Equal(1, results.Count);
                    Assert.Equal(DeployStatus.Success, results[0].Status);
                    Assert.NotNull(results[0].LastSuccessEndTime);
                    KuduAssert.VerifyUrl(appManager.SiteUrl, verificationText);
                });
            }
        }

        [Fact]
        public void WarningsAsErrors()
        {
            // Arrange
            string repositoryName = "WarningsAsErrors";
            string appName = KuduUtils.GetRandomWebsiteName("WarningsAsErrors");
            string cloneUrl = "https://github.com/KuduApps/WarningsAsErrors.git";

            using (var repo = Git.Clone(repositoryName, cloneUrl))
            {
                ApplicationManager.Run(appName, appManager =>
                {
                    // Act
                    appManager.AssertGitDeploy(repo.PhysicalPath);
                    var results = appManager.DeploymentManager.GetResultsAsync().Result.ToList();

                    // Assert
                    Assert.Equal(1, results.Count);
                    Assert.Equal(DeployStatus.Failed, results[0].Status);
                    Assert.Null(results[0].LastSuccessEndTime);
                    KuduAssert.VerifyLogOutput(appManager, results[0].Id, "Warning as Error: The variable 'x' is declared but never used");
                });
            }
        }

        [Fact]
        public void PushRepoWithProjectAndNoSolutionShouldDeploy()
        {
            // Arrange
            string repositoryName = "Mvc3Application_NoSolution";
            string appName = KuduUtils.GetRandomWebsiteName("PushRepoWithProjNoSln");
            string verificationText = "Kudu Deployment Testing: Mvc3Application_NoSolution";

            using (var repo = Git.CreateLocalRepository(repositoryName))
            {
                ApplicationManager.Run(appName, appManager =>
                {
                    // Act
                    appManager.AssertGitDeploy(repo.PhysicalPath);
                    var results = appManager.DeploymentManager.GetResultsAsync().Result.ToList();

                    // Assert
                    Assert.Equal(1, results.Count);
                    Assert.Equal(DeployStatus.Success, results[0].Status);
                    KuduAssert.VerifyUrl(appManager.SiteUrl, verificationText);
                });
            }
        }

        [Fact]
        public void PushRepositoryWithNoDeployableProjectsTreatsAsWebsite()
        {
            // Arrange
            string repositoryName = "PushRepositoryWithNoDeployableProjectsTreatsAsWebsite";
            string appName = KuduUtils.GetRandomWebsiteName("PushNoDeployableProj");
            string cloneUrl = "https://github.com/KuduApps/NoDeployableProjects.git";

            using (var repo = Git.Clone(repositoryName, cloneUrl))
            {
                ApplicationManager.Run(appName, appManager =>
                {
                    // Act
                    appManager.AssertGitDeploy(repo.PhysicalPath);
                    var results = appManager.DeploymentManager.GetResultsAsync().Result.ToList();

                    // Assert
                    Assert.Equal(1, results.Count);
                    Assert.Equal(DeployStatus.Success, results[0].Status);
                    KuduAssert.VerifyLogOutput(appManager, results[0].Id, "no deployable projects. Deploying files instead");
                });
            }
        }

        [Fact]
        public void WapBuildsReleaseMode()
        {
            // Arrange
            string repositoryName = "WapBuildsReleaseMode";
            string appName = KuduUtils.GetRandomWebsiteName("WapBuildsRelease");
            string cloneUrl = "https://github.com/KuduApps/ConditionalCompilation.git";

            using (var repo = Git.Clone(repositoryName, cloneUrl))
            {
                ApplicationManager.Run(appName, appManager =>
                {
                    // Act
                    appManager.AssertGitDeploy(repo.PhysicalPath);
                    var results = appManager.DeploymentManager.GetResultsAsync().Result.ToList();

                    // Assert
                    Assert.Equal(1, results.Count);
                    Assert.Equal(DeployStatus.Success, results[0].Status);
                    KuduAssert.VerifyUrl(appManager.SiteUrl, null, "RELEASE MODE", "Context.IsDebuggingEnabled: False");
                });
            }
        }

        [Fact]
        public void PushAppChangesShouldTriggerBuild()
        {
            // Arrange
            string repositoryName = "Mvc3Application";
            string appName = KuduUtils.GetRandomWebsiteName("PushAppChanges");
            string verificationText = "Welcome to ASP.NET MVC!";

            using (var repo = Git.CreateLocalRepository(repositoryName))
            {
                ApplicationManager.Run(appName, appManager =>
                {
                    // Act
                    appManager.AssertGitDeploy(repo.PhysicalPath);
                    Git.Revert(repo.PhysicalPath);
                    appManager.AssertGitDeploy(repo.PhysicalPath);
                    var results = appManager.DeploymentManager.GetResultsAsync().Result.ToList();

                    // Assert
                    Assert.Equal(2, results.Count);
                    Assert.Equal(DeployStatus.Success, results[0].Status);
                    KuduAssert.VerifyUrl(appManager.SiteUrl, verificationText);
                });
            }
        }

        [Fact]
        public void DeletesToRepositoryArePropagatedForWaps()
        {
            string repositoryName = "Mvc3Application";
            string appName = KuduUtils.GetRandomWebsiteName("DeletesToRepoForWaps");

            using (var repo = Git.CreateLocalRepository(repositoryName))
            {
                ApplicationManager.Run(appName, appManager =>
                {
                    string deletePath = Path.Combine(repo.PhysicalPath, @"Mvc3Application\Controllers\AccountController.cs");
                    string projectPath = Path.Combine(repo.PhysicalPath, @"Mvc3Application\Mvc3Application.csproj");

                    // Act
                    appManager.AssertGitDeploy(repo.PhysicalPath);
                    var results = appManager.DeploymentManager.GetResultsAsync().Result.ToList();

                    // Assert
                    Assert.Equal(1, results.Count);
                    Assert.Equal(DeployStatus.Success, results[0].Status);
                    KuduAssert.VerifyUrl(appManager.SiteUrl + "Account/LogOn", statusCode: HttpStatusCode.OK);

                    File.Delete(deletePath);
                    File.WriteAllText(projectPath, File.ReadAllText(projectPath).Replace(@"<Compile Include=""Controllers\AccountController.cs"" />", ""));
                    Git.Commit(repo.PhysicalPath, "Deleted the filez");
                    appManager.AssertGitDeploy(repo.PhysicalPath);
                    results = appManager.DeploymentManager.GetResultsAsync().Result.ToList();

                    // Assert
                    Assert.Equal(2, results.Count);
                    Assert.Equal(DeployStatus.Success, results[1].Status);
                    KuduAssert.VerifyUrl(appManager.SiteUrl + "Account/LogOn", statusCode: HttpStatusCode.NotFound);
                });
            }
        }

        [Fact]
        public void PushShouldOverwriteModifiedFilesInRepo()
        {
            // Arrange
            string repositoryName = "Mvc3Application";
            string appName = KuduUtils.GetRandomWebsiteName("PushOverwriteModified");
            string verificationText = "Welcome to ASP.NET MVC!";

            using (var repo = Git.CreateLocalRepository(repositoryName))
            {
                ApplicationManager.Run(appName, appManager =>
                {
                    // Act
                    appManager.AssertGitDeploy(repo.PhysicalPath);

                    KuduAssert.VerifyUrl(appManager.SiteUrl, verificationText);

                    appManager.ProjectSystem.WriteAllText("Views/Home/Index.cshtml", "Hello world!");

                    KuduAssert.VerifyUrl(appManager.SiteUrl, "Hello world!");

                    // Make an unrelated change (newline to the end of web.config)
                    repo.AppendFile(@"Mvc3Application\Web.config", "\n");

                    Git.Commit(repo.PhysicalPath, "This is a test");

                    appManager.AssertGitDeploy(repo.PhysicalPath);

                    var results = appManager.DeploymentManager.GetResultsAsync().Result.ToList();

                    // Assert
                    Assert.Equal(2, results.Count);
                    Assert.Equal(DeployStatus.Success, results[0].Status);
                    KuduAssert.VerifyUrl(appManager.SiteUrl, verificationText);
                });
            }
        }

        [Fact]
        public void GoingBackInTimeShouldOverwriteModifiedFilesInRepo()
        {
            // Arrange
            string repositoryName = "Mvc3Application";
            string appName = KuduUtils.GetRandomWebsiteName("GoBackOverwriteModified");
            string verificationText = "Welcome to ASP.NET MVC!";

            using (var repo = Git.CreateLocalRepository(repositoryName))
            {
                string id = repo.CurrentId;

                ApplicationManager.Run(appName, appManager =>
                {
                    // Act
                    appManager.AssertGitDeploy(repositoryName);

                    KuduAssert.VerifyUrl(appManager.SiteUrl, verificationText);

                    repo.AppendFile(@"Mvc3Application\Views\Home\Index.cshtml", "Say Whattttt!");

                    // Make a small changes and commit them to the local repo
                    Git.Commit(repositoryName, "This is a small changes");

                    // Push those changes
                    appManager.AssertGitDeploy(repositoryName);

                    // Make a server site change and verify it shows up
                    appManager.ProjectSystem.WriteAllText("Views/Home/Index.cshtml", "Hello world!");

                    KuduAssert.VerifyUrl(appManager.SiteUrl, "Hello world!");

                    // Now go back in time
                    appManager.DeploymentManager.WaitForDeployment(() =>
                    {
                        appManager.DeploymentManager.DeployAsync(id).Wait();
                    });


                    var results = appManager.DeploymentManager.GetResultsAsync().Result.ToList();

                    // Assert
                    Assert.Equal(2, results.Count);
                    Assert.Equal(DeployStatus.Success, results[0].Status);
                    KuduAssert.VerifyUrl(appManager.SiteUrl, verificationText);
                });
            }
        }

        [Fact]
        public void DeletesToRepositoryArePropagatedForNonWaps()
        {
            string repositoryName = "Bakery10";
            string appName = KuduUtils.GetRandomWebsiteName("DeleteForNonWaps");
            using (var repo = Git.CreateLocalRepository(repositoryName))
            {
                ApplicationManager.Run(appName, appManager =>
                {
                    string deletePath = Path.Combine(repo.PhysicalPath, @"Styles");

                    // Act
                    appManager.AssertGitDeploy(repo.PhysicalPath);

                    // Assert
                    var results = appManager.DeploymentManager.GetResultsAsync().Result.ToList();
                    Assert.Equal(1, results.Count);
                    Assert.Equal(DeployStatus.Success, results[0].Status);
                    KuduAssert.VerifyUrl(appManager.SiteUrl + "Styles/Site.css", statusCode: HttpStatusCode.OK);


                    Directory.Delete(deletePath, recursive: true);
                    Git.Commit(repo.PhysicalPath, "Deleted all styles");

                    appManager.AssertGitDeploy(repo.PhysicalPath);
                    results = appManager.DeploymentManager.GetResultsAsync().Result.ToList();

                    // Assert
                    Assert.Equal(2, results.Count);
                    Assert.Equal(DeployStatus.Success, results[1].Status);
                    KuduAssert.VerifyUrl(appManager.SiteUrl + "Styles/Site.css", statusCode: HttpStatusCode.NotFound);
                });
            }
        }

        [Fact]
        public void FirstPushDeletesPriorContent()
        {
            string repositoryName = "Bakery10";
            string appName = KuduUtils.GetRandomWebsiteName("FirstPushDelPrior");
            using (var repo = Git.CreateLocalRepository(repositoryName))
            {
                ApplicationManager.Run(appName, appManager =>
                {
                    appManager.ProjectSystem.WriteAllText("foo.txt", "This is a test file");
                    string url = appManager.SiteUrl + "/foo.txt";

                    KuduAssert.VerifyUrl(url, "This is a test file");

                    // Act
                    appManager.AssertGitDeploy(repo.PhysicalPath);

                    // Assert
                    var results = appManager.DeploymentManager.GetResultsAsync().Result.ToList();
                    Assert.Equal(1, results.Count);
                    Assert.Equal(DeployStatus.Success, results[0].Status);
                    KuduAssert.VerifyUrl(appManager.SiteUrl);
                    KuduAssert.VerifyUrl(url, statusCode: HttpStatusCode.NotFound);
                });
            }
        }

        [Fact]
        public void PushingToNonMasterBranchNoOps()
        {
            string repositoryName = "PushingToNonMasterBranchNoOps";
            string appName = KuduUtils.GetRandomWebsiteName("PushToNonMaster");
            string cloneUrl = "https://github.com/KuduApps/RepoWithMultipleBranches.git";
            using (var repo = Git.Clone(repositoryName, cloneUrl))
            {
                Git.CheckOut(repo.PhysicalPath, "test");
                ApplicationManager.Run(appName, appManager =>
                {
                    // Act
                    appManager.AssertGitDeploy(repo.PhysicalPath, "test", "test");
                    var results = appManager.DeploymentManager.GetResultsAsync().Result.ToList();

                    // Assert
                    Assert.Equal(0, results.Count);
                    KuduAssert.VerifyUrl(appManager.SiteUrl, "The web site is under construction");
                });
            }
        }

        [Fact]
        public void PushingNonMasterBranchToMasterBranchShouldDeploy()
        {
            string repositoryName = "PushingNonMasterBranchToMasterBranchShouldDeploy";
            string appName = KuduUtils.GetRandomWebsiteName("PushNonMasterToMaster");
            string cloneUrl = "https://github.com/KuduApps/RepoWithMultipleBranches.git";
            using (var repo = Git.Clone(repositoryName, cloneUrl))
            {
                Git.CheckOut(repo.PhysicalPath, "test");
                ApplicationManager.Run(appName, appManager =>
                {
                    // Act
                    appManager.AssertGitDeploy(repo.PhysicalPath, "test", "master");
                    var results = appManager.DeploymentManager.GetResultsAsync().Result.ToList();

                    // Assert
                    Assert.Equal(1, results.Count);
                    KuduAssert.VerifyUrl(appManager.SiteUrl, "Test branch");
                });
            }
        }

        [Fact]
        public void CloneFromEmptyRepoAndPushShouldDeploy()
        {
            string repositoryName = "CloneFromEmptyRepoAndPushShouldDeploy";
            string appName = KuduUtils.GetRandomWebsiteName("CloneEmptyAndPush");

            ApplicationManager.Run(appName, appManager =>
            {
                // Act
                using (var repo = Git.Clone(repositoryName, appManager.GitUrl, createDirectory: true))
                {
                    // Add a file
                    repo.WriteFile("hello.txt", "Wow");
                    Git.Commit(repo.PhysicalPath, "Added hello.txt");
                    string helloUrl = appManager.SiteUrl + "/hello.txt";

                    appManager.AssertGitDeploy(repo.PhysicalPath);
                    var results = appManager.DeploymentManager.GetResultsAsync().Result.ToList();

                    // Assert
                    Assert.Equal(1, results.Count);
                    KuduAssert.VerifyUrl(helloUrl, "Wow");
                }
            });
        }


        [Fact]
        public void GoingBackInTimeDeploysOldFiles()
        {
            string repositoryName = "Bakery10";
            string appName = KuduUtils.GetRandomWebsiteName("GoBackDeployOld");
            using (var repo = Git.CreateLocalRepository(repositoryName))
            {
                string originalCommitId = repo.CurrentId;

                ApplicationManager.Run(appName, appManager =>
                {
                    // Deploy the app
                    appManager.AssertGitDeploy(repo.PhysicalPath);

                    var results = appManager.DeploymentManager.GetResultsAsync().Result.ToList();
                    Assert.Equal(1, results.Count);
                    KuduAssert.VerifyUrl(appManager.SiteUrl);

                    // Add a file
                    File.WriteAllText(Path.Combine(repo.PhysicalPath, "hello.txt"), "Wow");
                    Git.Commit(repo.PhysicalPath, "Added hello.txt");
                    string helloUrl = appManager.SiteUrl + "/hello.txt";

                    // Deploy those changes
                    appManager.AssertGitDeploy(repo.PhysicalPath);

                    results = appManager.DeploymentManager.GetResultsAsync().Result.ToList();
                    Assert.Equal(2, results.Count);
                    Assert.Equal(DeployStatus.Success, results[1].Status);
                    KuduAssert.VerifyUrl(helloUrl, "Wow");

                    appManager.DeploymentManager.WaitForDeployment(() =>
                    {
                        // Go back to the first deployment
                        appManager.DeploymentManager.DeployAsync(originalCommitId).Wait();
                    });

                    results = appManager.DeploymentManager.GetResultsAsync().Result.ToList();
                    KuduAssert.VerifyUrl(helloUrl, statusCode: HttpStatusCode.NotFound);
                    Assert.Equal(2, results.Count);
                });
            }
        }

        [Fact(Skip = "Known failure, NPM bug https://github.com/isaacs/npm/issues/2190")]
        public void NpmSiteInstallsPackages()
        {
            string repositoryName = "NpmSiteInstallsPackages";
            string appName = KuduUtils.GetRandomWebsiteName("NpmInstallsPkg");
            string cloneUrl = "https://github.com/KuduApps/NpmSite.git";

            using (var repo = Git.Clone(repositoryName, cloneUrl))
            {
                ApplicationManager.Run(appName, appManager =>
                {
                    // Act
                    appManager.AssertGitDeploy(repo.PhysicalPath);
                    var results = appManager.DeploymentManager.GetResultsAsync().Result.ToList();
                    var files = appManager.ProjectSystem.GetProject().Files.ToList();

                    // Assert
                    Assert.Equal(1, results.Count);
                    Assert.Equal(DeployStatus.Success, results[0].Status);
                    Assert.True(files.Any(f => f.StartsWith("node_modules/express")));
                });
            }
        }

        [Fact(Skip = "Known failure, NPM bug https://github.com/isaacs/npm/issues/2190")]
        public void FailedNpmFailsDeployment()
        {
            string repositoryName = "FailedNpmFailsDeployment";
            string appName = KuduUtils.GetRandomWebsiteName("FailedNpm");
            string cloneUrl = "https://github.com/KuduApps/NpmSite.git";

            using (var repo = Git.Clone(repositoryName, cloneUrl))
            {
                ApplicationManager.Run(appName, appManager =>
                {
                    // Replace the express dependency with something that doesn't exist
                    repo.Replace("package.json", "express", "MadeUpKuduPackage");
                    Git.Commit(repo.PhysicalPath, "Added fake package to package.json");
                    // Act
                    appManager.AssertGitDeploy(repo.PhysicalPath);
                    var results = appManager.DeploymentManager.GetResultsAsync().Result.ToList();

                    // Assert
                    Assert.Equal(1, results.Count);
                    Assert.Equal(DeployStatus.Failed, results[0].Status);
                    KuduAssert.VerifyLogOutput(appManager, results[0].Id, "'MadeUpKuduPackage' is not in the npm registry.");
                });
            }
        }

        [Fact]
        public void GetResultsWithMaxItemsAndExcludeFailed()
        {
            // Arrange
            string repositoryName = "Mvc3Application";
            string appName = KuduUtils.GetRandomWebsiteName("RsltMaxItemXcldFailed");

            using (var repo = Git.CreateLocalRepository(repositoryName))
            {
                ApplicationManager.Run(appName, appManager =>
                {
                    string homeControllerPath = Path.Combine(repo.PhysicalPath, @"Mvc3Application\Controllers\HomeController.cs");

                    // Act, Initial Commit
                    appManager.AssertGitDeploy(repo.PhysicalPath);

                    // Assert
                    var results = appManager.DeploymentManager.GetResultsAsync().Result.ToList();
                    Assert.Equal(1, results.Count);
                    Assert.Equal(DeployStatus.Success, results[0].Status);
                    KuduAssert.VerifyUrl(appManager.SiteUrl, "Welcome to ASP.NET MVC! - Change1");

                    // Act, Change 2
                    File.WriteAllText(homeControllerPath, File.ReadAllText(homeControllerPath).Replace(" - Change1", " - Change2"));
                    Git.Commit(repo.PhysicalPath, "Change 2!");
                    appManager.AssertGitDeploy(repo.PhysicalPath);

                    // Assert
                    results = appManager.DeploymentManager.GetResultsAsync().Result.ToList();
                    Assert.Equal(2, results.Count);
                    Assert.Equal(DeployStatus.Success, results[0].Status);
                    Assert.Equal(DeployStatus.Success, results[1].Status);
                    KuduAssert.VerifyUrl(appManager.SiteUrl, "Welcome to ASP.NET MVC! - Change2");

                    // Act, Invalid Change build-break change and commit
                    File.WriteAllText(homeControllerPath, File.ReadAllText(homeControllerPath).Replace("Index()", "Index;"));
                    Git.Commit(repo.PhysicalPath, "Invalid Change!");
                    appManager.AssertGitDeploy(repo.PhysicalPath);

                    // Assert
                    results = appManager.DeploymentManager.GetResultsAsync().Result.ToList();
                    Assert.Equal(3, results.Count);
                    Assert.Equal(DeployStatus.Failed, results[0].Status);
                    Assert.Equal(DeployStatus.Success, results[1].Status);
                    Assert.Equal(DeployStatus.Success, results[2].Status);
                    KuduAssert.VerifyUrl(appManager.SiteUrl, "Welcome to ASP.NET MVC! - Change2");

                    // Test maxItems = 2
                    results = appManager.DeploymentManager.GetResultsAsync(maxItems: 2).Result.ToList();
                    Assert.Equal(2, results.Count);
                    Assert.Equal(DeployStatus.Failed, results[0].Status);
                    Assert.Equal(DeployStatus.Success, results[1].Status);

                    // Test excludeFailed = true
                    results = appManager.DeploymentManager.GetResultsAsync(excludeFailed: true).Result.ToList();
                    Assert.Equal(2, results.Count);
                    Assert.Equal(DeployStatus.Success, results[0].Status);
                    Assert.Equal(DeployStatus.Success, results[1].Status);

                    // Test maxItems = 1, excludeFailed = true
                    results = appManager.DeploymentManager.GetResultsAsync(maxItems: 1, excludeFailed: true).Result.ToList();
                    Assert.Equal(1, results.Count);
                    Assert.Equal(DeployStatus.Success, results[0].Status);
                    Assert.True(results[0].Current);
                });
            }
        }

        [Fact]
        public void SpecificDeploymentConfiguration()
        {
            VerifyDeploymentConfiguration("SpecificDeployConfig",
                                          "WebApplication1",
                                          "This is the application I want deployed");
        }

        [Fact]
        public void SpecificDeploymentConfigurationForProjectFile()
        {
            VerifyDeploymentConfiguration("DeployConfigForProj",
                                          "WebApplication1/WebApplication1.csproj",
                                          "This is the application I want deployed");
        }

        [Fact]
        public void SpecificDeploymentConfigurationForWebsite()
        {
            VerifyDeploymentConfiguration("DeployConfigForWeb",
                                          "WebSite1",
                                          "This is a website!");
        }

        [Fact]
        public void SpecificDeploymentConfigurationForWebsiteWithSlash()
        {
            VerifyDeploymentConfiguration("DeployConfigWithSlash",
                                          "/WebSite1",
                                          "This is a website!");
        }

<<<<<<< HEAD
        private void VerifyDeploymentConfiguration(string siteName, string targetProject, string expectedText)
=======
        [Fact]
        public void SpecificDeploymentConfigurationForWebsiteNotPartOfSolution()
        {
            VerifyDeploymentConfiguration("SpecificDeploymentConfigurationForWebsiteNotPartOfSolution",
                                          "WebSiteRemovedFromSolution",
                                          "This web site was removed from solution!");
        }

        [Fact]
        public void SpecificDeploymentConfigurationForWebProjectNotPartOfSolution()
        {
            VerifyDeploymentConfiguration("SpecificDeploymentConfigurationForWebProjectNotPartOfSolution",
                                          "MvcApplicationRemovedFromSolution",
                                          "This web project was removed from solution!");
        }

        [Fact]
        public void SpecificDeploymentConfigurationForNonDeployableProjectFile()
        {
            VerifyDeploymentConfiguration("SpecificDeploymentConfigurationForNonDeployableProjectFile",
                                          "MvcApplicationRemovedFromSolution.Tests/MvcApplicationRemovedFromSolution.Tests.csproj",
                                          "The web site is under construction",
                                          DeployStatus.Failed);
        }

        [Fact]
        public void SpecificDeploymentConfigurationForNonDeployableProject()
        {
            VerifyDeploymentConfiguration("SpecificDeploymentConfigurationForNonDeployableProject",
                                          "MvcApplicationRemovedFromSolution.Tests",
                                          "The web site is under construction",
                                          DeployStatus.Failed);
        }

        [Fact]
        public void SpecificDeploymentConfigurationForDirectoryThatDoesNotExist()
        {
            VerifyDeploymentConfiguration("SpecificDeploymentConfigurationForDirectoryThatDoesNotExist",
                                          "IDoNotExist",
                                          "The web site is under construction",
                                          DeployStatus.Failed);
        }

        private void VerifyDeploymentConfiguration(string name, string targetProject, string expectedText, DeployStatus expectedStatus = DeployStatus.Success)
>>>>>>> 2250764d
        {
            string name = KuduUtils.GetRandomWebsiteName(siteName);
            string cloneUrl = "https://github.com/KuduApps/SpecificDeploymentConfiguration.git";
            using (var repo = Git.Clone(name, cloneUrl))
            {
                ApplicationManager.Run(name, appManager =>
                {
                    string deploymentFile = Path.Combine(repo.PhysicalPath, @".deployment");
                    File.WriteAllText(deploymentFile, String.Format(@"[config]
project = {0}", targetProject));
                    Git.Commit(name, "Updated configuration");

                    // Act
                    appManager.AssertGitDeploy(repo.PhysicalPath);
                    var results = appManager.DeploymentManager.GetResultsAsync().Result.ToList();

                    // Assert
                    Assert.Equal(1, results.Count);
                    Assert.Equal(expectedStatus, results[0].Status);                    
                    KuduAssert.VerifyUrl(appManager.SiteUrl, expectedText);
                });
            }
        }
    }
}<|MERGE_RESOLUTION|>--- conflicted
+++ resolved
@@ -632,9 +632,6 @@
                                           "This is a website!");
         }
 
-<<<<<<< HEAD
-        private void VerifyDeploymentConfiguration(string siteName, string targetProject, string expectedText)
-=======
         [Fact]
         public void SpecificDeploymentConfigurationForWebsiteNotPartOfSolution()
         {
@@ -678,8 +675,7 @@
                                           DeployStatus.Failed);
         }
 
-        private void VerifyDeploymentConfiguration(string name, string targetProject, string expectedText, DeployStatus expectedStatus = DeployStatus.Success)
->>>>>>> 2250764d
+        private void VerifyDeploymentConfiguration(string siteName, string targetProject, string expectedText, DeployStatus expectedStatus = DeployStatus.Success)
         {
             string name = KuduUtils.GetRandomWebsiteName(siteName);
             string cloneUrl = "https://github.com/KuduApps/SpecificDeploymentConfiguration.git";
